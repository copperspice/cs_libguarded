## libGuarded

[![Build status](https://ci.appveyor.com/api/projects/status/0mo7qmlb227qvtuv?svg=true)](https://ci.appveyor.com/project/janwilmans/libguarded/branch/master)

### Introduction

<<<<<<< HEAD
The libGuarded library is a standalone header-only library to make correct and deadlock free multithreaded programming easier.
=======
This library provides templated classes which prevent race conditions by controlling access to shared data. Existing
multithreading primitives like mutexes and locks are only bound to the protected data by conventions. This makes it very
easy to introduce bugs in your code by forgetting to use the right locks before accessing a block of data. The idea of this
library is to tie the data and the locks in a type safe interface that only allows correct usage.
>>>>>>> a3ea9031

The basic idea is to put the knowledge of what locking mechanism belongs to what data into the type system.
Incorrect usage will result in compiler errors instead of runtime errors.

### System Requirements

<<<<<<< HEAD
To use [copperspice/libguarded](https://github.com/copperspice/libguarded) you will need a C++14 compiler. 

However, the [janwilmans/libguarded](https://github.com/janwilmans/libguarded) repository is modified to work with vs2013 and boost 1.65. So far only **guarded.hpp** and **shared_guarded.hpp** are working and tested.

[copperspice/libguarded](https://github.com/copperspice/libguarded) currently uses the Autotools build system for building and running the unit test suite. The library has been tested with clang sanitizer and a major code review. 

[janwilmans/libguarded] is not reviewed yet but CI tests are running on AppVeyor on vs2013
=======
To use libGuarded you will need a C++14 compiler and a C++14 standard library.

Currently uses the Autotools build system for building and running the unit test suite.
The library has been tested with clang thread sanitizer, multiple code reviews, and production software.
>>>>>>> a3ea9031


### Documentation

Class level documentation for libGuarded is available on the CopperSpice website:

www.copperspice.com/docs/libguarded/index.html



### Presentations

Multiple videos discussing libGuarded and multithreading can be found on the following pages:

www.youtube.com/copperspice <br>
www.copperspice.com/presentations.html



### Authors / Contributors

* **Ansel Sermersheim**
* **Barbara Geller**
* **Casey Bodley**
* **Jan Wilmans**
* **Eric Lemanissier**

### Support

* **Jan Wilmans** - *Modifications for vs2013 and msvc testing*
* **Odin Holmes** - *Promotions and working on getting us in conan.io*


### License

This library is released under the BSD 2-clause license. For more information refer to the LICENSE file provided with this
project.


### References

* Website: www.copperspice.com
* Email:   info@copperspice.com<|MERGE_RESOLUTION|>--- conflicted
+++ resolved
@@ -4,21 +4,13 @@
 
 ### Introduction
 
-<<<<<<< HEAD
 The libGuarded library is a standalone header-only library to make correct and deadlock free multithreaded programming easier.
-=======
-This library provides templated classes which prevent race conditions by controlling access to shared data. Existing
-multithreading primitives like mutexes and locks are only bound to the protected data by conventions. This makes it very
-easy to introduce bugs in your code by forgetting to use the right locks before accessing a block of data. The idea of this
-library is to tie the data and the locks in a type safe interface that only allows correct usage.
->>>>>>> a3ea9031
 
 The basic idea is to put the knowledge of what locking mechanism belongs to what data into the type system.
 Incorrect usage will result in compiler errors instead of runtime errors.
 
 ### System Requirements
 
-<<<<<<< HEAD
 To use [copperspice/libguarded](https://github.com/copperspice/libguarded) you will need a C++14 compiler. 
 
 However, the [janwilmans/libguarded](https://github.com/janwilmans/libguarded) repository is modified to work with vs2013 and boost 1.65. So far only **guarded.hpp** and **shared_guarded.hpp** are working and tested.
@@ -26,12 +18,6 @@
 [copperspice/libguarded](https://github.com/copperspice/libguarded) currently uses the Autotools build system for building and running the unit test suite. The library has been tested with clang sanitizer and a major code review. 
 
 [janwilmans/libguarded] is not reviewed yet but CI tests are running on AppVeyor on vs2013
-=======
-To use libGuarded you will need a C++14 compiler and a C++14 standard library.
-
-Currently uses the Autotools build system for building and running the unit test suite.
-The library has been tested with clang thread sanitizer, multiple code reviews, and production software.
->>>>>>> a3ea9031
 
 
 ### Documentation
@@ -61,7 +47,6 @@
 
 ### Support
 
-* **Jan Wilmans** - *Modifications for vs2013 and msvc testing*
 * **Odin Holmes** - *Promotions and working on getting us in conan.io*
 
 
